[package]
name = "experiments"
version = "0.1.0"
authors = ["Frank McSherry <fmcsherry@me.com>"]

[dependencies]
core_affinity = "0.5.9"
rand="0.3.13"
abomonation = "0.7"
abomonation_derive = "0.3"
#timely = "0.7"
<<<<<<< HEAD
timely = { git = "https://github.com/TimelyDataflow/timely-dataflow" }
differential-dataflow = { path = "../" }
=======
timely = { git = "https://github.com/frankmcsherry/timely-dataflow" }
differential-dataflow = { path = "../", features = ["custom-effort"] }
>>>>>>> 299b0aa8
graph_map = { git = "https://github.com/frankmcsherry/graph-map" }<|MERGE_RESOLUTION|>--- conflicted
+++ resolved
@@ -8,12 +8,6 @@
 rand="0.3.13"
 abomonation = "0.7"
 abomonation_derive = "0.3"
-#timely = "0.7"
-<<<<<<< HEAD
-timely = { git = "https://github.com/TimelyDataflow/timely-dataflow" }
-differential-dataflow = { path = "../" }
-=======
 timely = { git = "https://github.com/frankmcsherry/timely-dataflow" }
 differential-dataflow = { path = "../", features = ["custom-effort"] }
->>>>>>> 299b0aa8
 graph_map = { git = "https://github.com/frankmcsherry/graph-map" }