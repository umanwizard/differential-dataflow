//! Group records by a key, and apply a reduction function.
//!
//! The `group` operators act on data that can be viewed as pairs `(key, val)`. They group records
//! with the same key, and apply user supplied functions to the key and a list of values, which are
//! expected to populate a list of output values.
//!
//! Several variants of `group` exist which allow more precise control over how grouping is done.
//! For example, the `_by` suffixed variants take arbitrary data, but require a key-value selector
//! to be applied to each record. The `_u` suffixed variants use unsigned integers as keys, and
//! will use a dense array rather than a `HashMap` to store their keys.
//!
//! The list of values are presented as an iterator which internally merges sorted lists of values.
//! This ordering can be exploited in several cases to avoid computation when only the first few
//! elements are required.
//!
//! #Examples
//!
//! This example groups a stream of `(key,val)` pairs by `key`, and yields only the most frequently
//! occurring value for each key.
//!
//! ```ignore
//! stream.group(|key, vals, output| {
//!     let (mut max_val, mut max_wgt) = vals.next().unwrap();
//!     for (val, wgt) in vals {
//!         if wgt > max_wgt {
//!             max_wgt = wgt;
//!             max_val = val;
//!         }
//!     }
//!     output.push((max_val.clone(), max_wgt));
//! })
//! ```

use std::default::Default;
// use std::hash::Hasher;
use std::collections::HashMap;
use std::ops::DerefMut;

use itertools::Itertools;

use ::{Data, Collection, Delta};
use timely::dataflow::*;
use timely::dataflow::operators::{Map, Unary};
use timely::dataflow::channels::pact::Exchange;
use timely::drain::DrainExt;

use collection::{LeastUpperBound, Lookup, Trace, Offset};
use collection::trace::{CollectionIterator, DifferenceIterator, Traceable};

use iterators::coalesce::Coalesce;
use radix_sort::{RadixSorter, Unsigned};
// use collection::robin_hood::RHHMap;
use collection::compact::Compact;

/// Extension trait for the `group` differential dataflow method
pub trait Group<G: Scope, K: Data, V: Data> : GroupBy<G, (K,V)>
    where G::Timestamp: LeastUpperBound {

    /// Groups records by their first field, and applies reduction logic to the associated values.
    fn group<L, V2: Data>(&self, logic: L) -> Collection<G, (K,V2)>
        where L: Fn(&K, &mut CollectionIterator<DifferenceIterator<V>>, &mut Vec<(V2, Delta)>)+'static {
            self.group_by_core(
                |x| x,
                |&(ref k,_)| k.hashed(),
                |k| k.hashed(),
                |k,v2| ((*k).clone(), (*v2).clone()),
                |_| HashMap::new(),//RHHMap::new(|x: &K| x.hashed() as usize),
                logic
            )
    }
}

impl<G: Scope, K: Data+Default, V: Data+Default, S> Group<G, K, V> for S
where G::Timestamp: LeastUpperBound,
      S: GroupBy<G, (K,V)>+Map<G, ((K,V), i32)> { }


pub trait GroupUnsigned<G: Scope, U: Unsigned+Data+Default, V: Data> : GroupBy<G, (U,V)>
    where G::Timestamp: LeastUpperBound {
<<<<<<< HEAD
    fn group_u<L, V2: Data>(&self, logic: L) -> Stream<G, ((U,V2),i32)>
        where L: Fn(&U, &mut CollectionIterator<DifferenceIterator<V>>, &mut Vec<(V2, i32)>)+'static {
=======
    fn group_u<L, V2: Data>(&self, logic: L) -> Collection<G, (U, V2)>
        where L: Fn(&U, &mut CollectionIterator<V>, &mut Vec<(V2, i32)>)+'static {
>>>>>>> bbd5d2df
            self.group_by_core(
                |x| x,
                |&(ref k,_)| k.as_u64(),
                |k| k.clone(),
                |k, v| (k.clone(), (*v).clone()),
                |x| (Vec::new(), x),
                logic)
    }
}

// implement `GroupBy` for any stream implementing `Unary` and `Map` (most of them).
impl<G: Scope, U: Unsigned+Data+Default, V: Data, S> GroupUnsigned<G, U, V> for S
where G::Timestamp: LeastUpperBound,
      S: GroupBy<G, (U,V)> { }


// implement `GroupBy` for any collection.
impl<G: Scope, D1: Data> GroupBy<G, D1> for Collection<G, D1>
where G::Timestamp: LeastUpperBound {
    fn group_by_u<
        U:     Data+Unsigned+Default,
        V1:    Data,
        V2:    Data,
        D2:    Data,
        KV:    Fn(D1)->(U,V1)+'static,
        Logic: Fn(&U, &mut CollectionIterator<V1>, &mut Vec<(V2, i32)>)+'static,
        Reduc: Fn(&U, &V2)->D2+'static,
    >
            (&self, kv: KV, reduc: Reduc, logic: Logic) -> Collection<G, D2> {
                self.map(kv)
                    .group_by_core(|x| x,
                                    |&(ref k,_)| k.as_u64(),
                                    |k| k.clone(),
                                    reduc,
                                    |x| (Vec::new(), x),
                                    logic)
    }
}


/// Extension trait for the `group_by` and `group_by_u` differential dataflow methods.
pub trait GroupBy<G: Scope, D1: Data> : GroupByCore<G, D1>
where G::Timestamp: LeastUpperBound {

    /// Groups input records together by key and applies a reduction function.
    ///
    /// `group_by` transforms a stream of records of type `D1` into a stream of records of type `D2`,
    /// by first transforming each input record into a `(key, val): (K, V1)` pair. For each key with
    /// some values, `logic` is invoked on the key and an value enumerator which presents `(V1, i32)`
    /// pairs, indicating for each value its multiplicity. `logic` is expected to populate its third
    /// argument, a `&mut Vec<(V2, i32)>` indicating multiplicities of output records. Finally, for
    /// each `(key,val) : (K,V2)` pair produced, `reduc` is applied to produce an output `D2` record.
    ///
    /// This all may seem overcomplicated, and it may indeed become simpler in the future. For the
    /// moment it is designed to allow as much programmability as possible.
    fn group_by<
        K:     Data,        //  type of the key
        V1:    Data,     //  type of the input value
        V2:    Data,     //  type of the output value
        D2:    Data,                                //  type of the output data
        KV:    Fn(D1)->(K,V1)+'static,              //  function from data to (key,val)
        Part:  Fn(&D1)->u64+'static,                //  partitioning function; should match KH
        U:     Unsigned+Default,
        KH:    Fn(&K)->U+'static,                   //  partitioning function for key; should match Part.

        // user-defined operator logic, from a key and value iterator, populating an output vector.
        Logic: Fn(&K, &mut CollectionIterator<DifferenceIterator<V1>>, &mut Vec<(V2, i32)>)+'static,

        // function from key and output value to output data.
        Reduc: Fn(&K, &V2)->D2+'static,
    >
    (&self, kv: KV, part: Part, key_h: KH, reduc: Reduc, logic: Logic) -> Collection<G, D2> {
        self.group_by_core(kv, part, key_h, reduc, |_| HashMap::new(), logic)
    }

    /// A specialization of the `group_by` method to the case that the key type `K` is an unsigned
    /// integer, and the strategy for indexing by key is simply to index into a vector.
    fn group_by_u<
        U:     Data+Unsigned+Default,
        V1:    Data,
        V2:    Data,
        D2:    Data,
        KV:    Fn(D1)->(U,V1)+'static,
        Logic: Fn(&U, &mut CollectionIterator<DifferenceIterator<V1>>, &mut Vec<(V2, i32)>)+'static,
        Reduc: Fn(&U, &V2)->D2+'static,
    >
            (&self, kv: KV, reduc: Reduc, logic: Logic) -> Collection<G, D2>;
}

pub trait GroupByCore<G: Scope, D1: Data> {

    fn group_by_core<
        K:     Data,
        V1:    Data,
        V2:    Data,
        D2:    Data,
        KV:    Fn(D1)->(K,V1)+'static,
        Part:  Fn(&D1)->u64+'static,
        U:     Unsigned+Default,
        KH:    Fn(&K)->U+'static,
        Look:  Lookup<K, Offset>+'static,
        LookG: Fn(u64)->Look,
        Logic: Fn(&K, &mut CollectionIterator<DifferenceIterator<V1>>, &mut Vec<(V2, i32)>)+'static,
        Reduc: Fn(&K, &V2)->D2+'static,
    >
    (&self, kv: KV, part: Part, key_h: KH, reduc: Reduc, look: LookG, logic: Logic) -> Collection<G, D2>;

}

impl<G: Scope, D1: Data> GroupByCore<G, D1> for Collection<G, D1> where G::Timestamp: LeastUpperBound {

    /// The lowest level `group*` implementation, which is parameterized by the type of storage to
    /// use for mapping keys `K` to `Offset`, an internal `CollectionTrace` type. This method should
    /// probably rarely be used directly.
    fn group_by_core<
        K:     Data,
        V1:    Data,
        V2:    Data,
        D2:    Data,
        KV:    Fn(D1)->(K,V1)+'static,
        Part:  Fn(&D1)->u64+'static,
        U:     Unsigned+Default,
        KH:    Fn(&K)->U+'static,
        Look:  Lookup<K, Offset>+'static,
        LookG: Fn(u64)->Look,
        Logic: Fn(&K, &mut CollectionIterator<DifferenceIterator<V1>>, &mut Vec<(V2, i32)>)+'static,
        Reduc: Fn(&K, &V2)->D2+'static,
    >
    (&self, kv: KV, part: Part, key_h: KH, reduc: Reduc, look: LookG, logic: Logic) -> Collection<G, D2> {

<<<<<<< HEAD
        let peers = self.scope().peers();
=======
        // A pair of source and result `CollectionTrace` instances.
        // TODO : The hard-coded 0 means we don't know how many bits we can shave off of each int
        // TODO : key, which is fine for `HashMap` but less great for integer keyed maps, which use
        // TODO : dense vectors (sparser as number of workers increases).
        // TODO : At the moment, we don't have access to the stream's underlying .scope() method,
        // TODO : which is what would let us see the number of peers, because we only know that
        // TODO : the type also implements the `Unary` and `Map` traits, not that it is a `Stream`.
        // TODO : We could implement this just for `Stream`, but would have to repeat the trait
        // TODO : method signature boiler-plate, rather than use default implemenations.
        // let mut trace =  OperatorTrace::<K, G::Timestamp, V1, V2, Look>::new(|| look(0));

        let peers = self.inner.scope().peers();
>>>>>>> bbd5d2df
        let mut log_peers = 0;
        while (1 << (log_peers + 1)) <= peers {
            log_peers += 1;
        }

        let mut source = Trace::new(look(log_peers));
        let mut result = Trace::new(look(log_peers));

        // A map from times to received (key, val, wgt) triples.
        let mut inputs = Vec::new();

        // A map from times to a list of keys that need processing at that time.
        let mut to_do = Vec::new();

        // temporary storage for operator implementations to populate
        let mut buffer = vec![];
        // let mut heap1 = vec![];
        // let mut heap2 = vec![];

        // create an exchange channel based on the supplied Fn(&D1)->u64.
        let exch = Exchange::new(move |&(ref x,_)| part(x));

        let mut sorter = RadixSorter::new();

        // fabricate a data-parallel operator using the `unary_notify` pattern.
        Collection::new(self.inner.unary_notify(exch, "GroupBy", vec![], move |input, output, notificator| {

            // 1. read each input, and stash it in our staging area
            while let Some((time, data)) = input.next() {
                notificator.notify_at(&time);
                inputs.entry_or_insert(time.clone(), || Vec::new())
                      .push(::std::mem::replace(data.deref_mut(), Vec::new()));
            }

            // 2. go through each time of interest that has reached completion
            // times are interesting either because we received data, or because we conclude
            // in the processing of a time that a future time will be interesting.
            while let Some((index, _count)) = notificator.next() {

                // 2a. fetch any data associated with this time.
                if let Some(mut queue) = inputs.remove_key(&index) {

                    // sort things; radix if many, .sort_by if few.
                    let compact = if queue.len() > 1 {
                        for element in queue.into_iter() {
                            sorter.extend(element.into_iter().map(|(d,w)| (kv(d),w)), &|x| key_h(&(x.0).0));
                        }
                        let mut sorted = sorter.finish(&|x| key_h(&(x.0).0));
                        let result = Compact::from_radix(&mut sorted, &|k| key_h(k));
                        sorted.truncate(256);
                        sorter.recycle(sorted);
                        result
                    }
                    else {
                        let mut vec = queue.pop().unwrap();
                        let mut vec = vec.drain_temp().map(|(d,w)| (kv(d),w)).collect::<Vec<_>>();
                        vec.sort_by(|x,y| key_h(&(x.0).0).cmp(&key_h((&(y.0).0))));
                        Compact::from_radix(&mut vec![vec], &|k| key_h(k))
                    };

                    if let Some(compact) = compact {

                        let mut stash = Vec::new();
                        for key in &compact.keys {
                            stash.push(index.clone());
                            source.interesting_times(key, &index, &mut stash);
                            for time in &stash {
                                let mut queue = to_do.entry_or_insert((*time).clone(), || { notificator.notify_at(time); Vec::new() });
                                queue.push((*key).clone());
                            }
                            stash.clear();
                        }

                        // add the accumulation to the trace source.
                        // println!("group1");
                        source.set_difference(index.clone(), compact);
                    }
                }

                // 2b. We must now determine for each interesting key at this time, how does the
                // currently reported output match up with what we need as output. Should we send
                // more output differences, and what are they?

                if let Some(mut keys) = to_do.remove_key(&index) {

                    // we may need to produce output at index
                    let mut session = output.session(&index);

                    // we would like these keys in a particular order.
                    keys.sort_by(|x,y| (key_h(&x), x).cmp(&(key_h(&y), y)));
                    keys.dedup();

                    // accumulations for installation into result
                    let mut accumulation = Compact::new(0,0);

                    for key in keys {

                        // acquire an iterator over the collection at `time`.
                        let mut input = source.get_collection(&key, &index);

                        // if we have some data, invoke logic to populate self.dst
                        if input.peek().is_some() { logic(&key, &mut input, &mut buffer); }

                        buffer.sort_by(|x,y| x.0.cmp(&y.0));

                        // push differences in to Compact.
                        let mut compact = accumulation.session();
                        for (val, wgt) in Coalesce::coalesce(result.get_collection(&key, &index)
                                                                   .map(|(v, w)| (v,-w))
                                                                   .merge_by(buffer.iter().map(|&(ref v, w)| (v, w)), |x,y| {
                                                                        x.0 <= y.0
                                                                   }))
                        {
                            let result = (reduc(&key, val), wgt);
                            session.give(result);
                            compact.push(val.clone(), wgt);
                        }
                        compact.done(key);
                        buffer.clear();
                    }

                    if accumulation.vals.len() > 0 {
                        result.set_difference(index.clone(), accumulation);
                    }
                }
            }
        }))
    }
}<|MERGE_RESOLUTION|>--- conflicted
+++ resolved
@@ -77,13 +77,8 @@
 
 pub trait GroupUnsigned<G: Scope, U: Unsigned+Data+Default, V: Data> : GroupBy<G, (U,V)>
     where G::Timestamp: LeastUpperBound {
-<<<<<<< HEAD
-    fn group_u<L, V2: Data>(&self, logic: L) -> Stream<G, ((U,V2),i32)>
+    fn group_u<L, V2: Data>(&self, logic: L) -> Collection<G, (U, V2)>
         where L: Fn(&U, &mut CollectionIterator<DifferenceIterator<V>>, &mut Vec<(V2, i32)>)+'static {
-=======
-    fn group_u<L, V2: Data>(&self, logic: L) -> Collection<G, (U, V2)>
-        where L: Fn(&U, &mut CollectionIterator<V>, &mut Vec<(V2, i32)>)+'static {
->>>>>>> bbd5d2df
             self.group_by_core(
                 |x| x,
                 |&(ref k,_)| k.as_u64(),
@@ -109,7 +104,7 @@
         V2:    Data,
         D2:    Data,
         KV:    Fn(D1)->(U,V1)+'static,
-        Logic: Fn(&U, &mut CollectionIterator<V1>, &mut Vec<(V2, i32)>)+'static,
+        Logic: Fn(&U, &mut CollectionIterator<DifferenceIterator<V1>>, &mut Vec<(V2, i32)>)+'static,
         Reduc: Fn(&U, &V2)->D2+'static,
     >
             (&self, kv: KV, reduc: Reduc, logic: Logic) -> Collection<G, D2> {
@@ -214,22 +209,7 @@
     >
     (&self, kv: KV, part: Part, key_h: KH, reduc: Reduc, look: LookG, logic: Logic) -> Collection<G, D2> {
 
-<<<<<<< HEAD
         let peers = self.scope().peers();
-=======
-        // A pair of source and result `CollectionTrace` instances.
-        // TODO : The hard-coded 0 means we don't know how many bits we can shave off of each int
-        // TODO : key, which is fine for `HashMap` but less great for integer keyed maps, which use
-        // TODO : dense vectors (sparser as number of workers increases).
-        // TODO : At the moment, we don't have access to the stream's underlying .scope() method,
-        // TODO : which is what would let us see the number of peers, because we only know that
-        // TODO : the type also implements the `Unary` and `Map` traits, not that it is a `Stream`.
-        // TODO : We could implement this just for `Stream`, but would have to repeat the trait
-        // TODO : method signature boiler-plate, rather than use default implemenations.
-        // let mut trace =  OperatorTrace::<K, G::Timestamp, V1, V2, Look>::new(|| look(0));
-
-        let peers = self.inner.scope().peers();
->>>>>>> bbd5d2df
         let mut log_peers = 0;
         while (1 << (log_peers + 1)) <= peers {
             log_peers += 1;
